
Brick changelog
---------------

0.16
----

<<<<<<< HEAD
Package changes:
* Updated to depend on Vty 5.15.
* Updated to remove dependency on data-default.

API changes:
* Removed Data.Default instances for AttrName, AttrMap, Result, and
  BorderStyle (use Monoid instances instead where possible).
* Added defaultBorderStyle :: BorderStyle.
* Added emptyResult :: Result n.
* List: added listModify function to modify the selected element (thanks
  @diegospd)

Performance-related changes:
* Improved the performance of hBox and vBox by using DLists internally
  (thanks Mitsutoshi Aoe)

=======
This release includes a breaking API change:
* Brick now uses bounded channels (Brick.BChan.BChan) for event
  communication rather than Control.Concurrent.Chan's unbounded channels
  to improve memory consumption for programs with runaway event
  production (thanks Joshua Chia)

Other API changes:
* Brick.List got a new function, listModify, for modifying the selected
  element (thanks @diegospd)

Performance improvements:
* hBox and vBox now use the more efficient DList data structure when
  rendering to improve performance for boxes with many elements (thanks
  Mitsutoshi Aoe)
>>>>>>> 976655c5

0.15.2
------

Bug fixes:
* viewport: do not cull cursor locations on empty viewport contents
  (fixes #105)
* User guide CounterEvent type fix (thanks @diegospd)

0.15.1
------

Bug fixes:
* List: fixed empty list validation in listReplace (thanks Joshua Chia)

0.15
----

Demo changes:
* MouseDemo: add an editor and use mouse events to move the cursor
* MouseDemo: Enhance MouseDemo to show interaction between 'clickable'
  and viewports (thanks Kevin Quick)

New features:
* Editors now report mouse click events

API changes:
* Rename TerminalLocation row/column fields to avoid commonplace name
  clashes; rename row/column to locationRow/locationColumn (fixes #96)

Bug fixes:
* Core: make cropToContext also crop extents (fixes #101)
* viewport: if the sub-widget is not rendered, also cull all extents and
  cursor locations

Documentation changes:
* User Guide updates: minor fixes, updates to content on custom widgets,
  wide character support, and examples (thanks skapazzo@inventati.org,
  Kevin Quick)

0.14
----

This release added support for wide characters. In particular, wide
characters can now be entered into the text editor widget and used in
'str' and 'txt' widgets.

0.13
----

API changes:
 * Mouse mode is no longer enabled by default.
 * customMain's event channel parameter is now optional
 * FocusRing now provides a Functor instance (thanks Ian Jeffries)

0.12
----

This release primarily adds support for mouse interaction. For details,
see the Mouse Support section of the User Guide. This release also
includes breaking API changes for the App type. Here's a migration
guide:

 * Event handlers now take "BrickEvent n e" instead of "e", where "e"
   was the custom event type used before this change. To recover your
   own custom events, pattern-match on "AppEvent"; to recover Vty input
   events, pattern-match on "VtyEvent".
 * appLiftVtyEvent went away and can just be removed from your App
   record constructor.
 * If you aren't using the custom event type or were just using Vty's
   "Event" type as your App's event type, you can set your event type to
   just "e" because you'll now be able to get Vty events regardless of
   whether you use a custom event type.

API changes:
 * Added the Widget combinator "clickable" to indicate that a widget
   should generate mouse click events
 * Added the Extent data type and the "reportExtent" widget combinator
   to report the positions and sizes of widgets
 * Rendering "Result" values now include reported extents and update
   their offsets (adds "extents" field and "extentsL" lens)
 * Added "lookupExtent", "findClickedExtents", and "clickedExtent" in
   EventM to find extents and check them for mouse clicks
 * Removed appLiftVtyEvent. Instead of wrapping Vty's events in your own
   type, you now get a "BrickEvent" that always contains Vty events but
   has the ability to embed *your* custom events. See the User Guide for
   details.
 * Added demo program MouseDemo.hs
 * Added demo program ProgressBarDemo.hs (thanks Kevin Quick)
 * Added mapAttrname, mapAttrNames, and overrideAttr functions (thanks
   Kevin Quick)
 * Make handleEventLensed polymorphic over event type to allow use with
   custom events (thanks Kevin Quick)
 * Added Ord constraint to some library startup functions

Bug fixes:
 * Added Show instance for Editor, List (fixes #63)

Documentation changes:
 * Updated documentation to use new "resource name" terminology to
   reduce confusion and better explain the purpose of names.
 * Updated user guide with sections on mouse support, the rendering
   cache, resource names, paste mode, and extents

Package changes:
 * Depend on Vty 5.11.3 to get mouse mode support

0.11
----

API changes:
 * Added getVtyHandle in EventM for obtaining the current Vty context.
   It returns Nothing when calling the appStartEvent handler but after
   that a context is always available.

0.10
----

New features:
 * Added a rendering cache. To use the rendering cache, use the 'cached'
   widget combinator. This causes drawings of the specified widget to
   re-use a cached rendering until the rendering cache is invalidated
   with 'invalidateCacheEntry' or 'invalidateCache'. This change also
   includes programs/CacheDemo.hs. This change introduced an Ord
   constraint on the name type variable 'n'.
 * Added setTop and setLeft for setting viewport offsets directly in
   EventM.
 * Dialog event handlers now support left and right arrow keys (thanks
   Grégoire Charvet)

Library changes:
 * On resizes brick now draws the application twice before handling the
   resize event. This change makes it possible for event handlers to
   get the latest viewport states on a resize rather than getting the
   most recent (but stale) versions as before, at the cost of a second
   redraw.

Bug fixes:
 * We now use the most recent rendering state when setting up event handler
   viewport data. This mostly won't matter to anyone except in cases
   where a viewport name was expected to be in the viewport map but
   wasn't due to using stale rendering state to set up EventM.

0.9
---

Package changes:
 * Depend on text-zipper 0.7.1

API changes:
 * The editor widget state value is now polymorphic over the type of
   "string" value that can be edited, so you can now create editors over
   Text values as well as Strings. This is a breaking change but it only
   requires the addition of the string type variable to any uses of
   Editor. (thanks Jason Dagit and Getty Ritter)
 * Added some missing Eq and Show instances (thanks Grégoire Charvet)

New features:
 * The editor now binds Control-U to delete to beginning of line (thanks
   Hans-Peter Deifel)

Bug fixes:
 * List: avoid runtime exception by ensuring item height is always at
   least 1

0.8
---

API changes:
 * Center: added layer-friendly centering functions centerLayer,
   hCenterLayer, and vCenterLayer.

Functionality changes:
 * Dialog now uses new layer-friendly centering functions. This makes it
   possible to overlay a Dialog on top of your UI when you use a Dialog
   rendering as a separate layer.
 * Updated the LayerDemo to demonstrate a centered layer.
 * The renderer now uses a default Vty Picture background
   of spaces with the default attribute, rather than using
   ClearBackground (the Vty default). This is to compensate for an
   unexpected attribute behavior in Vty when ClearBackgrounds (see
   https://github.com/coreyoconnor/vty/issues/95)

0.7
---

NOTE: this release includes many API changes. Please see the "Widget
Names" section of the Brick User Guide for details on the fundamentals!

API changes:
 * The "Name" type was removed. In its place we now have a name type
   variable ("n") attached to many types (including EventM,
   CursorLocation, App, Editor, List, and FocusRing). This change makes
   it possible to:
   * Avoid runtime errors due to name typos
   * Achieve compile-time guarantees about name matching and usage
   * Force widget functions to be name-agnostic by being polymorphic
     in their name type
   * Clean up focus handling by making it possible to pattern-match
     on cursor location names
 * The EditDemo demonstration program was updated to use a FocusRing.
 * Added the "Named" type class to Brick.Widgets.Core for types that
   store names. This type class is used to streamline the Focus
   interface; see Brick.Focus.withFocusRing and EditDemo.hs.
 * The List and Editor types are now parameterized on names.
 * The List widget is now focus-aware; its rendering function now takes
   a boolean indicating whether it should be rendered with focus. The
   List uses the following attributes now:
   * When not focused, the cursor is rendered with listSelectedAttr.
   * When focused, the cursor is rendered with listSelectedFocusedAttr.
 * The Editor widget is now focus-aware; its rendering function now
   takes a boolean indicating whether it should be rendered with focus.
   The Editor uses the following attributes now:
   * When not focused, the widget is rendered with editAttr.
   * When focused, the widget is rendered with editFocusedAttr.
 * The Dialog's name constructor parameter and lens were removed.
 * The 'viewport' function was modified to raise a runtime exception if
   the widget name it receives is used more than once during the
   rendering of a single frame.

Miscellaneous:
 * Many modules now use conditional imports to silence redundancy
   warnings on GHCs with newer Preludes (e.g. including Monoid,
   Foldable, Traversable, Applicative, etc.)

0.6.4
-----

Bug fixes:
 * Add missing Functor instance for Next type (thanks Markus Hauck)

0.6.3
-----

Bug fixes:
 * List: the list now properly renders when the available height is not
   a multiple of the item height. Previously the list size would
   decrease relative to the available height. Now the list renders
   enough items to fill the space even if the top-most or bottom-most
   item is partially visible, which is the expected behavior.

0.6.2
-----

Bug fixes:
 * Editor: the 'editor' initial content parameter is now correctly split
   on newlines to ensure that the underlying editor zipper is
   initialized properly. (fixes #56; thanks @listx)

0.6.1
-----

Package changes:
 * Added lower bound for microlens >= 0.3.0.0 to fix build failure due
   to Field1 not being defined (thanks Markus Hauck)

Documentation changes:
 * Updated user guide and README to link to and mention microlens
   instead of lens

Misc:
 * Fixed a qualified import in the List demo to avoid ambiguity (thanks
   Alan Gilbert)

0.6
---

API changes:
 * Brick now uses the microlens family of packages instead of lens. This
   version of brick also depends on vty 5.5.0, which was modified to use
   microlens instead of lens. This change shouldn't impact functionality
   but will greatly reduce build times.

0.5.1
-----

Bug fixes:
 * Fix negative cropping in hCenter, vCenter, and cropResultToContext
   (fixes #52)
 * Remove unnecessary Eq constraint from listReplace (fixes #48; thanks
   sifmelcara)
 * Mention Google Group in README

0.5
---

Functionality changes:
 * Markup: make markup support multi-line strings (fixes #41)
 * brick-edit-demo: support shift-tab to switch editors
 * Core: improve box layout algorithm (when rendering boxes, track
   remaining space while rendering high-priority children to use
   successively more constrained primary dimensions)
 * Core: make fixed padding take precedence over padded widgets (fixes #42)
   Prior to this commit, padding a widget meant that if there was room
   after rendering the widget, the specified amount of padding would be
   added. This meant that under tight layout constraints padding would
   disappear before a padded widget would. This is often a desirable
   outcome but it also led to unexpected behavior when adding padding
   to a widget that grows greedily: fixed padding would never show up
   because it was placed in a box adjacent to the widget in question,
   and boxes always render greedy children before fixed ones. As a
   result fixed padding would disappear under these conditions. Instead,
   in the case of fixed padding, since we often intend to *guarantee*
   that padding is present, all of the padding combinators have been
   modified so that when the padded widget is rendered with fixed
   padding in the amount V, the widget is given V fewer rows/columns
   when it is rendered so that the padding always has room.

0.4.1
-----

Bug fixes:
* Fixed a bug in the 'visible' combinator: If the size of the visibility
  request was larger than the available space, then the rendering of a
  viewport was toggling between two states, one with aligning on the
  end of the visibility request, and another one aligning on the start.
  This commit fixes it so that a visibility request is always aligned
  on the start if not enough space is available. (thanks Thomas Strobel
  <ts468@cam.ac.uk>)

Behavior changes:
* Honor multiple 'visible' markers in a single viewport with preference
  on the innermost request (thanks Thomas Strobel <ts468@cam.ac.uk>)

0.4
---

API changes:
* Added Brick.Widgets.Core.unsafeLookupViewport to make certain kinds
  of custom widget implementations easier when viewport states are needed
  (thanks Markus Hauck <markus1189@gmail.com>)
* List: added listClear and listReverse functions (thanks Markus Hauck)
* List: Derive instances for Functor, Foldable, Traversable (thanks
  Markus Hauck)

Documentation changes:
* Hyperlink "Data.Text.Markup" inside Brick.Markup haddock (thanks
  Markus Hauck)
* Fix typo in 'Attribute Management' section of user guide (thanks
  Markus Hauck)

0.3.1
-----

Bug fixes:
* EventM newtype again instances MonadIO (thanks Andrew Rademacher)

0.3
---

API changes:
* Made EventM a newtype instead of a type alias
* List: listReplace now takes the new selected index and no longer does
element diffing

Package changes:
* Removed the dependency on the Diff package

Misc:
* Applied some hlint hints (thanks Markus Hauck <markus1189@gmail.com>)
* Fixed a typo in the README (thanks Markus Hauck <markus1189@gmail.com>)
* Improved the renderList documentation (thanks Profpatsch <mail@profpatsch.de>)
* Types: added an explicit import of Applicative for older GHCs

0.2.3
-----

Bug fixes:
* Fixed viewport behavior when the image in a viewport reduces its size
  enough to render the viewport offsets invalid. Before, this behavior
  caused a crash during image croppin in vty; now the behavior is
  handled sanely (fixes #22; reported by Hans-Peter Deifel)

0.2.2
-----

Demo changes:
* Improved the list demo by using characters instead of integers in the
  demo list and cleaned up item-adding code (thanks Jøhannes Lippmann
  <code@schauderbasis.de>)

0.2.1
-----

Bug fixes:
* List:
  * Fixed size policy of lists so that rather than being Fixed/Fixed,
    they are Greedy/Greedy. This resolves issues that arise when the box
    layout widget renders a list widget alongside a Fixed/Fixed one.
    (Closes issue #17, thanks Karl Voelker)
* Scrolling:
  * vScrollPage actually scrolls vertically now rather than horizontally
    (Thanks Hans-Peter Deifel <hpd@hpdeifel.de>)

0.2
---

API changes:
* Added top-level `Brick` module that re-exports the most important
  modules in the library.
* List:
  * Now instead of passing the item-drawing function to the `list` state
    constructor, it is passed to `renderList`
  * `renderList` now takes the row height of the list's item widgets.
    The list item-drawing function must respect this in order for
    scrolling to work properly. This change made it possible to optimize
    the list so that it only draws widgets visible in the viewport
    rather than rendering all of the list's items (even the ones
    off-screen). But to do this we must be able to tell in advance
    how high each one is, so we require this parameter. In addition
    this change means that lists no longer support items of different
    heights.
  * The list now uses Data.Vector instead of [a] to store items; this
    permits efficient slicing so we can do the optimized rendering
    described above.
* The `HandleEvent` type class `handleEvent` method now runs in
  `EventM`. This permits event-handling code implemented in terms of
  `HandleEvent` to do get access to viewport state and to run IO code,
  making it just as powerful as code in the top-level `EventM` handler.
* Many types were moved from `Brick.Widgets.Core` and `Brick.Main` to
  `Brick.Types`, making the former module merely a home for `Widget`
  constructors and combinators.
* The `IsString` instance for `Widget` was removed; this might be
  reinstated later, but this package provides enough `IsString`
  instances that things can get confusing.
* `EventM` is now reader monad over the most recent rendering pass's
  viewport state, in addition to being a state monad over viewport
  requests for the renderer. Added the `lookupViewport` function to
  provide access to the most recent viewport state. Exported the
  `Viewport` type and lenses.
* Now that `handleEvent` is now an `EventM` action, composition with
  `continue` et al got a little messier when using lenses to
  update the application state. To help with this, there is now
  `handleEventLensed`.

Bugfixes:
* Lists now perform well with 10 items or a million (see above; fixes
  #7, thanks Simon Michael)
* Added more haddock notes to `Brick.Widgets.Core` about growth
  policies.
* Forced evaluation of render states to address a space leak in the
  renderer (fixes #14, thanks Sebastian Reuße <seb@wirrsal.net>)
* str: only reference string content that can be shown (eliminates a
  space leak, fixes #14, thanks Sebastian Reuße <seb@wirrsal.net>)

Misc:
* Added a makefile for the user guide.
* List: added support for Home and End keys (thanks Simon Michael)
* Viewports: when rendering viewports, scroll requests from `EventM` are
  processed before visibility requests from the rendering process; this
  reverses this previous order of operations but permits user-supplied
  event handlers to reset viewports when desired.

Package changes:
* Added `deepseq` dependency

0.1
---

Initial release<|MERGE_RESOLUTION|>--- conflicted
+++ resolved
@@ -2,10 +2,9 @@
 Brick changelog
 ---------------
 
-0.16
-----
-
-<<<<<<< HEAD
+0.17
+----
+
 Package changes:
 * Updated to depend on Vty 5.15.
 * Updated to remove dependency on data-default.
@@ -15,14 +14,10 @@
   BorderStyle (use Monoid instances instead where possible).
 * Added defaultBorderStyle :: BorderStyle.
 * Added emptyResult :: Result n.
-* List: added listModify function to modify the selected element (thanks
-  @diegospd)
-
-Performance-related changes:
-* Improved the performance of hBox and vBox by using DLists internally
-  (thanks Mitsutoshi Aoe)
-
-=======
+
+0.16
+----
+
 This release includes a breaking API change:
 * Brick now uses bounded channels (Brick.BChan.BChan) for event
   communication rather than Control.Concurrent.Chan's unbounded channels
@@ -37,7 +32,6 @@
 * hBox and vBox now use the more efficient DList data structure when
   rendering to improve performance for boxes with many elements (thanks
   Mitsutoshi Aoe)
->>>>>>> 976655c5
 
 0.15.2
 ------
