--- conflicted
+++ resolved
@@ -5,12 +5,7 @@
 import Lens.Micro ((^.), (&), (.~), (%~))
 import Lens.Micro.TH (makeLenses)
 import Control.Monad (void, forever)
-<<<<<<< HEAD
-import Control.Concurrent (newChan, writeChan, threadDelay, forkIO)
-=======
 import Control.Concurrent (threadDelay, forkIO)
-import Data.Default
->>>>>>> 976655c5
 import Data.Monoid
 import qualified Graphics.Vty as V
 
